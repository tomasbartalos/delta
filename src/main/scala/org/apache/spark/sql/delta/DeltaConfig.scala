--- conflicted
+++ resolved
@@ -20,6 +20,7 @@
 
 import org.apache.spark.sql.delta.actions.{Metadata, Protocol}
 import org.apache.spark.sql.delta.metering.DeltaLogging
+
 import org.apache.spark.sql.AnalysisException
 import org.apache.spark.sql.catalyst.util.{DateTimeConstants, IntervalUtils}
 import org.apache.spark.sql.internal.SQLConf
@@ -211,10 +212,6 @@
     }
   }
 
-<<<<<<< HEAD
-  def enableConcurrentPartitionsWrite(sqlConfs: SQLConf): Boolean =
-    sqlConfs.getConf(ENABLE_CONCURRENT_PARTITIONS_WRITE)
-=======
   def getMilliSeconds(i: CalendarInterval): Long = {
     getMicroSeconds(i) / 1000L
   }
@@ -235,7 +232,6 @@
   def isValidIntervalConfigValue(i: CalendarInterval): Boolean = {
     i.months == 0 && getMicroSeconds(i) >= 0
   }
->>>>>>> c47cde08
 
   /**
    * The shortest duration we have to keep delta files around before deleting them. We can only
@@ -381,19 +377,6 @@
     a => a >= -1,
     "needs to be larger than or equal to -1.")
 
-<<<<<<< HEAD
-  val ENABLE_CONCURRENT_PARTITIONS_WRITE =
-    SQLConf.buildConf("spark.databricks.delta.properties.concurrentPartitionsWrite")
-      .doc("Enables concurrent write to independent delta partitions. " +
-        "The implementation have following limitations:" +
-        " * if transaction reads from a set of partitions it must write to the same partition set" +
-        "   (If TX reads from P1, P2 then it must write to P1, P2)" +
-        "   This condition is satisfied for update, replaceWhere, merge" +
-        "   (if partitioning is not changed in data)" +
-        " * transactions can't perform delete operation")
-      .booleanConf
-      .createWithDefault(false)
-=======
   val SYMLINK_FORMAT_MANIFEST_ENABLED = buildConfig[Boolean](
     s"${hooks.GenerateSymlinkManifest.CONFIG_NAME_ROOT}.enabled",
     "false",
@@ -401,5 +384,4 @@
     _ => true,
     "needs to be a boolean.")
 
->>>>>>> c47cde08
 }