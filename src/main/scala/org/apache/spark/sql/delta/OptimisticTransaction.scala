--- conflicted
+++ resolved
@@ -686,25 +686,6 @@
 
         logInfo("Completed checking for conflicts" + baseLog)
       }
-<<<<<<< HEAD
-      // Fail if the metadata is different than what the txn read.
-      if (metadataUpdates.nonEmpty) {
-        throw new MetadataChangedException(commitInfo)
-      }
-
-      if (dependsOnFiles && fileActions.nonEmpty) {
-        if (isConcurrentPartitionWriteEnabled) {
-          checkConcurrentWriteByPartitions(actions, fileActions, commitInfo)
-        } else {
-          // Fail if the data is different than what the txn read.
-          throw new ConcurrentWriteException(commitInfo)
-        }
-      }
-      // Fail if idempotent transactions have conflicted.
-      val txnOverlap = txns.map(_.appId).toSet intersect readTxn.toSet
-      if (txnOverlap.nonEmpty) {
-        throw new ConcurrentTransactionException(commitInfo)
-=======
     }
 
     logInfo(s"No logical conflicts with deltas [$checkVersion, $nextAttemptVersion), retrying.")
@@ -761,7 +742,6 @@
             ))
             hook.handleError(e, version)
         }
->>>>>>> c47cde08
       }
     } finally {
       activeCommit.foreach(OptimisticTransaction.setActive)
@@ -787,29 +767,4 @@
   override def logError(msg: => String, throwable: Throwable): Unit = {
     super.logError(s"[tableId=${snapshot.metadata.id}] " + msg, throwable)
   }
-
-  private def isConcurrentPartitionWriteEnabled = {
-    DeltaConfigs.enableConcurrentPartitionsWrite(spark.sessionState.conf)
-  }
-
-  private def checkConcurrentWriteByPartitions(
-      myActions: Seq[Action],
-      theirActions: Seq[Action],
-      commitInfo: Option[CommitInfo]): Unit = {
-
-    val partitionMapper: Action => Iterable[String] = {
-      case f: AddFile => f.partitionValues.values
-      case _ => None
-    }
-    val theirModifiedPartitions = theirActions.flatMap(partitionMapper)
-    val myModifiedPartitions = myActions.flatMap(partitionMapper)
-
-    if (myModifiedPartitions.isEmpty || theirModifiedPartitions.isEmpty) {
-      throw new ConcurrentWriteException(commitInfo)
-    }
-    if(myModifiedPartitions.exists(theirModifiedPartitions.contains)) {
-      throw new ConcurrentPartitionWriteException(
-        myModifiedPartitions.intersect(theirModifiedPartitions), commitInfo)
-    }
-  }
 }